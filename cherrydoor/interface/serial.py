"""Serial communication and card authentication."""

__author__ = "opliko"
__license__ = "MIT"
__version__ = "0.8.b0"
__status__ = "Prototype"

import asyncio
import logging
import sys
from datetime import datetime
from math import ceil
from typing import Union

import aioserial
from motor import motor_asyncio as motor

try:
    import RPi.GPIO as GPIO  # pylint: disable=import-outside-toplevel,import-error

    gpio_enabled = True
    GPIO.setmode(GPIO.BCM)
except ModuleNotFoundError:
    gpio_enabled = False


def get_config():
    """Load AttrDict with configuration."""
    from cherrydoor.config import load_config  # pylint: disable=import-outside-toplevel

    config, _ = load_config()
    return config


class Serial:
    """implementation of everything that requires a serial connection."""

    def __init__(self, motor=None, loop=None, config=get_config()):
        """Initialize variables and setup logging.

        Parameters
        ----------
        motor : Motor
            motor instance to use
        loop : asyncio.EventLoop
            event loop
        config : AttrDict
            app configuration
        """
        self.config = config
        self.encoding = self.config.get("interface", {}).get("encoding", "utf-8")
        self.manual_auth = False
        self.is_break = False
        self.command_funcions = {"CARD": self.card, "EXIT": sys.exit, "PONG": self.pong}
        self.break_times = []
        self.delay = 0
        self.loop = loop
        self.card_event = asyncio.Event()
        self.last_uid = ""
        self.logger = logging.getLogger("SERIAL")
        self.db = motor
        self.settings_change_stream = None
        self.door_open = False
        self.ping_counter = 0
        if gpio_enabled:
            self.reset_pin = config.get("reset_pin", 2)
            GPIO.setup(self.reset_pin, GPIO.OUT)

    def start(self, run=False):
        """Start all tasks, initialize serial connection, database (if required) and start event loop.

        Parameters
        ----------
        run : bool
            if True, run event loop from here, if False, just return it
        """
        try:
            if self.loop is None:
                self.loop = asyncio.get_event_loop()
            if self.db is None:
                self.db = motor.AsyncIOMotorClient(
                    f"mongodb://{self.config.get('mongo', {}).get('url', 'localhost:27017')}/{self.config.get('mongo', {}).get('name', 'cherrydoor')}",
                    username=self.config.get("mongo", {}).get("username", None),
                    password=self.config.get("mongo", {}).get("password", None),
                    io_loop=self.loop,
                )[self.config.get("mongo", {}).get("name", "cherrydoor")]
            self.serial_init()
            self.loop.create_task(self.commands())
            self.loop.create_task(self.settings_listener())
            self.loop.create_task(self.breaks())
            self.logger.info(
                "Listening on %s",
                self.config.get("interface", {}).get("port", "/dev/serial0"),
            )
            if run:
                self.loop.run_forever()
            return self.loop
        except KeyboardInterrupt:
            self.logger.info("Keyboard interrupt")
        finally:
            self.cleanup()

    async def aiohttp_startup(self, app):
        """Queue up creation of all tasks required for serial comunication.

        Parameters
        ----------
        app : web.Application
            application instance
        """
        app["create_aiohttp_tasks"] = asyncio.create_task(
            self.create_aiohttp_tasks(app)
        )

    async def create_aiohttp_tasks(self, app):
        """Create tasks that will be ran constantly after app has started.

        Parameters
        ----------
        app : web.Application
            application instance
        """
        await self.serial_init()
        app["serial_listener"] = asyncio.create_task(self.commands())
        app["settings_listener"] = asyncio.create_task(self.settings_listener())
        app["breaks_listener"] = asyncio.create_task(self.breaks())
        app["serial_ping"] = asyncio.create_task(self.ping())
        self.logger.info(
            "Listening on %s",
            self.config.get("interface", {}).get("port", "/dev/serial0"),
        )

    async def cleanup(self, app=None):
        """Clean up change streams and serial after app is closed.

        Parameters
        ----------
        app : web.Application
            application instance
        """
        if self.settings_change_stream is not None:
            await self.settings_change_stream.close()
        await self.serial.close()
        if gpio_enabled:
            GPIO.cleanup()
        app["serial_listener"].cancel()
        app["settings_listener"].cancel()
        app["breaks_listener"].cancel()
        app["serial_ping"].cancel()
        app["periodic_reset"].cancel()

    async def reset(self):
        """Reset the arduino by turning the reset pin low and high again.

        ..warning:: Only works if gpio_enabled is set to True (RPi.GPIO was imported successfully). Otherwise does nothing.
        """
        if gpio_enabled:
            GPIO.output(self.reset_pin, GPIO.LOW)
            await asyncio.sleep(1)
            GPIO.output(self.reset_pin, GPIO.HIGH)

    async def serial_init(self, n=1):
        """Asynchronous function for initializing serial connection.

        Parameters
        ----------
        n : int
            number of times connection failed
        """
        try:
            self.serial = aioserial.AioSerial(
                loop=self.loop,
                port=self.config.get("interface", {}).get("port", "/dev/serial0"),
                baudrate=self.config.get("interface", {}).get("baudrate", 115200),
            )
        except aioserial.serialutil.SerialException as e:
            if n <= 20:
                self.logger.info(
                    "unable to connect to serial, trying again in 2 seconds. Exception: %s",
                    str(e),
                )
            elif n == 21:
                self.logger.warning(
                    "unable to connect to serial for more than 40 seconds, logging for this issue stopped until the attempts to connect are successful. "
                    "Exception: %s",
                    str(e),
                )
            await asyncio.sleep(1 + (n * (n < 25) or 24))
            await self.serial_init(n + 1)

    async def commands(self):
        """Process commands by listening on serial connection."""
        while True:
            self.card_event.clear()
            try:
                line = await self.serial.readline_async()
            except aioserial.serialutil.SerialException as e:
                self.logger.exception(
                    "disconnected from serial while trying to read. Exception: %s",
                    str(e),
                )
                await self.serial_init()
                continue
            command = line.decode("utf-8", errors="ignore").rstrip().split(" ")
            self.loop.create_task(self.log_command(command))
            if len(command) == 0 or len(command[0]) < 4:
                continue
            process = self.command_funcions.get(command[0], None)
            if process is not None:
                await process(command[1] if len(command) > 1 else None)
                await asyncio.sleep(0.1)

    async def card(self, block0):
        """Process first block of a MiFare card.

        Authenticates the card with either UID or manufacturer code and logs the envent.

        Parameters
        ----------
        block0 : str
            first block of a MiFare card (hexadecimal, UID + manufacturer data)
        """
        self.logger.debug("processing a card")
        uid = self.extract_uid(block0)
        if await self.auth_required():
            result = await self.authenticate(uid)
            auth_mode = "UID"
        else:
            result = block0[-2:] == self.config.get("manufacturer-code", "18")
            auth_mode = "Manufacturer code"
            if not result:
                self.logger.debug(
                    "manufacturer code doesn't match - card: %s, expected %s",
                    block0[-2:],
                    self.config.get("manufacturer-code", "18"),
                )
                result = await self.authenticate(uid)
                auth_mode = "UID" if result else auth_mode
        if self.delay:
            await asyncio.sleep(self.delay)
        await self.writeline(f"AUTH {int(result)}")
        self.loop.create_task(self.log_entry(block0, auth_mode, result))
        self.logger.debug(
            "Authentication %s", "successful" if result else "unsuccessful"
        )
        self.last_uid = uid
        self.card_event.set()

    async def authenticate(self, uid):
        """Authenticate a card with its UID.

        Parameters
        ----------
        uid : str
            UID of the card (hexadecimal)
        Returns
        -------
        bool
            True if the card was successfully authenticated, False otherwise
        """
        result = await self.db.users.count_documents(
            {"permissions": {"$in": ["admin", "enter"]}, "cards": str(uid)}
        )
        return result > 0

    async def auth_required(self):
        """Check if authentication is required.

        Authentication is not required if it's currently a break and require_auth is not set to manual,
        or require_auth is set to manual and its value is set to False.

        Returns
        -------
        bool
            True if authentication is required, False otherwise
        """
        auth = await self.db.settings.find_one(
            {"setting": "require_auth"}, {"_id": 0, "manual": 1, "value": 1}
        )
        try:
            self.manual_auth = auth.get("manual", False)
        except AttributeError:
            return not self.is_break
        if self.manual_auth:
            return auth.get("value", True)
        return not self.is_break

    async def settings_listener(self):
        """Listen for settings changes and update variables accordingly."""
        break_documents = await self.db.settings.find_one({"setting": "break_times"})
        self.break_times = break_documents.get("value", [])
        async with self.db.settings.watch(
            pipeline=[
                {
                    "$match": {
                        "fullDocument.setting": {"$in": ["break_times", "delay"]},
                        "operationType": {"$in": ["insert", "update", "replace"]},
                    }
                },
                {
                    "$project": {
                        "value": "$fullDocument.value",
                        "setting": "$fullDocument.setting",
                    }
                },
            ],
            full_document="updateLookup",
        ) as self.settings_change_stream:
            async for change in self.settings_change_stream:
                setting = change.get("setting", "")
                if setting == "break_times":
                    self.break_times = change.get("value", [])
                    print(f"new break times: {self.break_times}")
                elif setting == "delay":
                    self.delay = change.get("value", 0)
                    print(f"new response delay: {self.delay}s")

    async def breaks(self):
        """Adjust self.is_break when a break starts or ends."""
        while True:
            now = datetime.now()
            next_time = datetime.fromtimestamp(ceil(now.timestamp()))
            delta = next_time - now
            await asyncio.sleep(delta.total_seconds())
            time = next_time.replace(year=2020, month=2, day=2)
            previous = self.is_break
            for break_time in self.break_times:
                self.is_break = (
                    break_time.get("from", datetime.max)
                    < time
                    < break_time.get("to", datetime.min)
                )
            if previous != self.is_break and not self.manual_auth:
                self.logger.debug("break time: %s", self.is_break)
                await self.writeline(f"NTFY {3 if self.is_break else 4}")

    # pylint: disable=unsubscriptable-object
    async def open(self, open_door: Union[bool, str]) -> None:
        """Explicitely open or close the door.

        Parameters
        ----------
        open_door : bool or str
            True or "open" if the door should be opened, False or any other value if the door should be closed
        """
        if not isinstance(open_door, bool):
            open_door = open_door.lower() == "open"
        await self.writeline(f"DOOR {int(open_door)}")

    async def writeline(self, text):
        """Send a line of text to the arduino over serial connection.

        Parameters
        ----------
        text : str
            line of text to be sent
        """
        try:
            await self.serial.write_async(f"{text}\n".encode(self.encoding))
            self.serial.flush()
        except (aioserial.serialutil.SerialException, AttributeError) as e:
            self.logger.exception("Serial exception while trying to write. %s", str(e))
            await self.serial_init()

    async def log_entry(self, block0: str, auth_mode: str, success: bool):
        """Log an entry event.

        Parameters
        ----------
        block0 : str
            full first block of the card
        auth_mode : str
            authentication mode used ("UID" or "Manufacturer code")
        success : bool
            True if authentication was successful, False otherwise

        Notes
        ---------------
        Full database entry:

        timestamp : datetime
            time of the event
        card : str
            UID of the card
        manufacturer_code : str
            Manufacturer code of the card (last 2 bytes of block 0)
        auth_mode : str
            authentication mode used ("UID" or "Manufacturer code")
        success : bool
            True if authentication was successful, False otherwise
        """
        await self.db.logs.insert_one(
            {
                "timestamp": datetime.now(),
                "card": self.extract_uid(block0),
                "manufacturer_code": block0[-2:],
                "auth_mode": auth_mode,
                "success": success,
            }
        )

        await asyncio.sleep(0.1)
        self.card_event.clear()

    async def log_command(self, command):
        """Log all commands sent over serial.

        Parameters
        ----------
        command : str
            command sent by or to the arduino
        """
        await self.db.terminal.insert_one(
            {
                "command": command[0],
                "arguments": command[1:],
                "source": "serial",
                "timestamp": datetime.now(),
            }
        )

    async def ping(self):
        """Test connection to arduino every 2 seconds.

        TODO #54 create and use a new status command instead of a ping/pong
        """
        while True:
            if self.ping_counter >= 1 and self.ping_counter < 10:
                self.logger.debug("Unsuccessful ping")
            elif self.ping_counter >= 10 and self.ping_counter < 20:
                self.logger.error(
                    "Pings were unsuccessful for more than 10 seconds - there is most likely an error on the other side of the serial connection"
                )
            elif self.ping_counter == 20:
                self.logger.error(
                    "Pings were unsuccessful for a long time - stopping logging"
                )
            await self.writeline("PING")
            self.ping_counter += 1
            await asyncio.sleep(2)

    async def pong(self, status=0):
        """Acknowledges ping return and uses the argument to set current door status.

        TODO create and use a new status command instead of a ping/pong
        """
        if status is None:
            status = 0
        self.ping_counter = 0
        self.door_open = int(status) > 0

<<<<<<< HEAD
    # pylint: disable=unsubscriptable-object
    def extract_uid(self, block0: Union[str, bytearray]) -> str:
        """Extract UID from block 0.

        Works with all MiFare UID types :)

        Parameters
        ----------
        block0 : str
            first block of the card (hexadecimal)

        """
=======
    def extract_uid(self, block0):
>>>>>>> 7f42fe1d
        if isinstance(block0, str):
            try:
                if len(block0) % 2 != 0:
                    self.logger.debug(
                        "padding block0 with 0 before manufacturere code. Contents before modification: %s",
                        block0,
                    )
                    block0 = block0[:-2] + "0" + block0[-2:]
                block0 = bytearray.fromhex(block0)
            except ValueError as e:
                self.logger.debug(
                    "Invalid block0 string - %s. block0: %s", str(e), block0
                )
                return block0
        elif not isinstance(block0, bytearray):
            self.logger.error(
                "%s is not a valid type for block0 (valid types are string and bytearray)",
                type(block0).__name__,
            )
            return None
        uid = bytearray()
        uid_len = 4 + 3 * (block0[0] == 0x88) * (1 + (block0[5] == 0x88))
        for i, byte in enumerate(block0):
            if (
                i == 4
                or (uid_len in [7, 10] and i == 0)
                or (uid_len == 10 and i in [5, 9, 14])
            ):
                if byte != 0x88:
                    bcc = block0[i - 1] ^ block0[i - 2] ^ block0[i - 3] ^ block0[i - 4]
                    if byte != bcc:
                        self.logger.error(
                            "Invalid bcc in uid %s, recieved bcc: %s, expected bcc: %s",
                            uid,
                            byte,
                            bcc,
                        )
                        self.logger.debug(
                            "Whole block0 invalid bcc was found in: %s, position: %s",
                            block0,
                            i,
                        )
                        return None
                    if len(uid) >= uid_len:
                        break
                continue
            uid.append(byte)
            if len(uid) > uid_len:
                break
        return uid.hex()


if __name__ == "__main__":
    serial = Serial()
    serial.start()<|MERGE_RESOLUTION|>--- conflicted
+++ resolved
@@ -449,7 +449,6 @@
         self.ping_counter = 0
         self.door_open = int(status) > 0
 
-<<<<<<< HEAD
     # pylint: disable=unsubscriptable-object
     def extract_uid(self, block0: Union[str, bytearray]) -> str:
         """Extract UID from block 0.
@@ -458,13 +457,13 @@
 
         Parameters
         ----------
-        block0 : str
+        block0 : str or bytearray
             first block of the card (hexadecimal)
-
-        """
-=======
-    def extract_uid(self, block0):
->>>>>>> 7f42fe1d
+        Returns
+        -------
+        UID : str
+            UID of the card (hexadecimal)
+        """
         if isinstance(block0, str):
             try:
                 if len(block0) % 2 != 0:
