"""Set up security headers."""

__author__ = "opliko"
__license__ = "MIT"
__version__ = "0.8.b0"
__status__ = "Prototype"
from uuid import uuid4
from copy import deepcopy
from base64 import b64encode

from aiohttp.web import middleware
from aiohttp_jinja2 import get_env
import secure


def setup(app):
    """Set secure headers values.

    Parameters
    ----------
    app : aiohttp.web.Application
        The aiohttp application instance.
    """
    server = secure.Server().set("Secure")
    csp_value = (
        secure.ContentSecurityPolicy()
        .default_src("'none'")
        .base_uri("'self'")
        .connect_src("'self'")
        .frame_src("'none'")
        .img_src("'self'", "data:", "https:")
        .font_src(
            "'self'",
            "https://fonts.gstatic.com/s/",
            "https://fonts.googleapis.com/css2",
        )
        .manifest_src("'self'")
        .worker_src("'self'", "blob:")
    )
    # feature_value = secure.PermissionsPolicy().geolocation("'none'").vibrate("'none'")
    if app["config"].get("https", False):
        csp_value = csp_value.upgrade_insecure_requests()
        hsts_value = (
            secure.StrictTransportSecurity()
            .include_subdomains()
            .preload()
            .max_age(2592000)
        )
    else:
        hsts_value = None
    if app["config"].get("sentry_csp_url", False):
        csp_value = csp_value.custom_directive(
            "report-uri", app["config"]["sentry_csp_url"]
        )
    else:
        csp_value = csp_value.custom_directive("report-uri", "/csp")

    xfo_value = secure.XFrameOptions().deny()

    referrer_value = secure.ReferrerPolicy().no_referrer()

    cache_value = secure.CacheControl().no_store().must_revalidate().proxy_revalidate()

    app["secure_headers"] = secure.Secure(
        server=server,
        csp=csp_value,
        hsts=hsts_value,
        xfo=xfo_value,
        referrer=referrer_value,
        # permissions=feature_value,
        cache=cache_value,
    )


@middleware
async def set_secure_headers(request, handler):
    """Add secure headers to requests.

    Parameters
    ----------
    request : aiohttp.web.Request
        The request to set secure headers on.
    handler : function
        The middleware handler function.
    Returns
    -------
    aiohttp.web.Response
        The modified response to the request.
    """
    nonce = b64encode(uuid4().bytes).decode("utf-8")
    script_src = [
        "'self'",
        "blob:",
        #   SecurePolicies.CSP().Values.nonce(nonce),
        f"'nonce-{nonce}'",
        "https://unpkg.com",
<<<<<<< HEAD
        "'unsafe-eval'",
=======
        "'unsafe-inline'",
        SecurePolicies.CSP().Values.unsafe_eval,
>>>>>>> ef94e865
    ]
    style_src = [
        "'self'",
        "'unsafe-inline'",
        "https://fonts.googleapis.com/css2",
    ]
    if request.path == "/api/v1/docs":
        script_src[2] = "'unsafe-inline'"
        style_src.append("'unsafe-inline'")
    get_env(request.app).globals["csp_nonce"] = nonce
    secure_headers = deepcopy(request.app["secure_headers"])
    secure_headers.csp.script_src(*script_src).style_src(*style_src)
    resp = await handler(request)
    secure_headers.framework.aiohttp(resp)
    return resp<|MERGE_RESOLUTION|>--- conflicted
+++ resolved
@@ -94,12 +94,8 @@
         #   SecurePolicies.CSP().Values.nonce(nonce),
         f"'nonce-{nonce}'",
         "https://unpkg.com",
-<<<<<<< HEAD
         "'unsafe-eval'",
-=======
         "'unsafe-inline'",
-        SecurePolicies.CSP().Values.unsafe_eval,
->>>>>>> ef94e865
     ]
     style_src = [
         "'self'",
