--- conflicted
+++ resolved
@@ -20,19 +20,11 @@
 if hash mongo &>/dev/null; then
     echo -e "\e[92mMongoDB jest zainstalowane\e[39m";
 else
-<<<<<<< HEAD
     echo -e "\e[93mMongoDB niezainstalowane. Instalowanie...\e[39m";
     wget -qO - https://www.mongodb.org/static/pgp/server-4.2.asc | $SUDO apt-key add - &&
     $SUDO echo "deb [ arch=amd64,arm64 ] https://repo.mongodb.org/apt/ubuntu bionic/mongodb-org/4.2 multiverse" | $SUDO tee /etc/apt/sources.list.d/mongodb-org-4.2.list &&
     $SUDO apt-get update &&
     $SUDO apt-get install mongodb-org &&
-=======
-    echo -e "\e[93mMongoDB niezainstalowane. Instalowanie...\e[39m"
-    $SUDO wget -qO - https://www.mongodb.org/static/pgp/server-4.2.asc | $SUDO apt-key add - &&
-    echo "deb [ arch=amd64,arm64 ] https://repo.mongodb.org/apt/ubuntu bionic/mongodb-org/4.2 multiverse" | $SUDO tee /etc/apt/sources.list.d/mongodb-org-4.2.list &&
-    $SUDO apt-get update &&
-    $SUDO apt-get install -y mongodb-org;
->>>>>>> d17b6081
     $SUDO service mongod start;
 fi;
 if hash pip3 &>/dev/null; then
