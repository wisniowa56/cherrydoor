--- conflicted
+++ resolved
@@ -6,11 +6,7 @@
 
 __author__ = "opliko"
 __license__ = "MIT"
-<<<<<<< HEAD
-__version__ = "0.8.b0"
-=======
-__version__ = "0.7.0b10"
->>>>>>> ef94e865
+__version__ = "0.8.0"
 __status__ = "Prototype"
 
 try:
