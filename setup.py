from os import environ

from setuptools import find_packages, setup

__author__ = "opliko"
__license__ = "MIT"
<<<<<<< HEAD
__version__ = "0.7.0b0"
=======
__version__ = "0.6.1"
>>>>>>> 963fcd64
__status__ = "Prototype"

try:
    __version__ = environ["CHERRYDOOR_VERSION"]
except KeyError:
    pass
if "CI" in environ:
    with open("VERSION", "w", encoding="utf-8") as f:
        if __version__[0] == "v":
            f.write(__version__)
        else:
            f.write(f"v{__version__}")

with open("README.md", "r", encoding="utf-8") as f:
    readme = f.read().replace(
        "cherrydoor/static",
        f"https://raw.githubusercontent.com/wisniowa56/cherrydoor/v{__version__}/cherrydoor/static/",
    )

setup(
    name="Cherrydoor",
    version=__version__,
    author="oplik0",
    description=(
        "An overengineered rfid lock manager created for my school community. Made for Raspberry Pi connected with another microcontroler that send and recieved rfid data via UART"
    ),
    long_description=readme,
    long_description_content_type="text/markdown",
    license="MIT",
    keywords="wisniowasu mongodb flask rfid lock cherrydoor",
    url="https://github.com/oplik0/cherrydoor",
    packages=find_packages(),
    include_package_data=True,
    zip_safe=False,
    scripts=["scripts/cherrydoor-install"],
    entry_points={"console_scripts": ["cherrydoor = cherrydoor.cli:cherrydoor"]},
    python_requires=">=3.7",
    install_requires=[
        "aiohttp>=3.6",
        "aioserial>=1.3",
        "argon2-cffi>=19",
        "motor>=2.1",
        "confuse>=1.3",
        "pybranca>=0.3",
        "msgpack>=1.0",
        "aiohttp-csrf-fixed>=0.0.3",
        "aiohttp-jinja2>=1.2",
        "aiohttp-rest-api-redoc>=0.2.3",
        "aiohttp-security>=0.4.0",
        "aiohttp-session>=2.9.0",
        "aiohttp-session-mongo>=0.0.1",
        "secure>=0.2.1",
        "sentry-sdk>=0.16.5",
        "packaging>=20",
        "aiojobs>=0.2.2",
        "python-socketio>=4.6.0",
    ],
    extras_require={
        "speedups": [
            "aiodns>=1.1",
            "Brotli",
            "cchardet",
        ]
    },
    classifiers=[
        "Development Status :: 3 - Alpha",
        "Intended Audience :: Education",
        "License :: OSI Approved :: MIT License",
        "Operating System :: POSIX :: Linux",
        "Programming Language :: Python :: 3",
        "Topic :: Home Automation",
        "Topic :: Terminals :: Serial",
        "Topic :: Internet :: WWW/HTTP",
    ],
)<|MERGE_RESOLUTION|>--- conflicted
+++ resolved
@@ -4,11 +4,7 @@
 
 __author__ = "opliko"
 __license__ = "MIT"
-<<<<<<< HEAD
 __version__ = "0.7.0b0"
-=======
-__version__ = "0.6.1"
->>>>>>> 963fcd64
 __status__ = "Prototype"
 
 try:
@@ -71,6 +67,7 @@
             "aiodns>=1.1",
             "Brotli",
             "cchardet",
+            "uvloop>=0.14",
         ]
     },
     classifiers=[
