name: Python application

on: [push, pull_request]

jobs:
  build:

    runs-on: ubuntu-latest

    steps:
    - uses: actions/checkout@v1
    - name: Set up Python 3.8
      uses: actions/setup-python@v1
      with:
        python-version: 3.8
    - name: Install dependencies
      run: |
        python -m pip install --upgrade pip
        pip install -r requirements.txt
    - uses: actions/cache@v1
      with:
        path: ~/.cache/pip
        key: ${{ runner.os }}-pip-${{ hashFiles('**/requirements.txt') }}
        restore-keys: |
          ${{ runner.os }}-pip-
    - name: Black Code Formatter
      uses: lgeiger/black-action@v1.0.1
      with:
<<<<<<< HEAD
        args: ". -t py38 --check"
    - name: Bandit Security Linter
      uses: jpetrucciani/bandit-check@master
=======
        args: ". -t py38"
>>>>>>> 3f5d4762
<|MERGE_RESOLUTION|>--- conflicted
+++ resolved
@@ -26,10 +26,6 @@
     - name: Black Code Formatter
       uses: lgeiger/black-action@v1.0.1
       with:
-<<<<<<< HEAD
         args: ". -t py38 --check"
     - name: Bandit Security Linter
-      uses: jpetrucciani/bandit-check@master
-=======
-        args: ". -t py38"
->>>>>>> 3f5d4762
+      uses: jpetrucciani/bandit-check@master